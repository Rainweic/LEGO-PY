--- conflicted
+++ resolved
@@ -87,19 +87,11 @@
         self.topK = topK
         self.importance_type = importance_type
 
-<<<<<<< HEAD
-    def forward(self, train_df: pl.DataFrame, model_xgb_f_importance: list[str]):
-
-        if model_xgb_f_importance:
-            # 上一个模型复用
-            return train_df.lazy().select(out_features), model_xgb_f_importance
-=======
     def forward(self, train_df: pl.DataFrame, model_xgb_f_importance: list[str]=None):
 
         if model_xgb_f_importance:
             # 上一个模型复用
             return train_df.lazy().select(model_xgb_f_importance), model_xgb_f_importance
->>>>>>> 0612007a
 
         model = self.train(train_df, None)
 
