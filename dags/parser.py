import yaml
import asyncio
import os
import importlib.util
import traceback
from utils.logger import setup_logger
from stages import create_stage
from dags.pipeline import Pipeline, StageStatus


def import_module_from_script(script_path: str, module_name: str):
    """
    从指定的脚本路径中导入指定的函数/类。

    参数:
        script_path (str): 脚本文件的路径
        module_name (str): 要导入的函数名/类名

    返回:
        函数对象
    """
    # 确保脚本文件存在
    if not os.path.isfile(script_path):
        raise FileNotFoundError(f"脚本文件未找到: {script_path}")

    # 动态导入模块
    spec = importlib.util.spec_from_file_location("module.name", script_path)
    module = importlib.util.module_from_spec(spec)
    spec.loader.exec_module(module)

    # 获取指定的函数
    module = getattr(module, module_name, None)
    if module is None:
        raise AttributeError(f"模块未找到: {module_name}")

    return module


async def load_pipelines_from_yaml(yaml_file: str) -> list[Pipeline]:

    with open(yaml_file, 'r', encoding='utf-8') as file:
        config = yaml.safe_load(file)

    # print(config)
        
    # 解析全局参数
    global_args = config.get('global_args', {})

    out_p = []
    pipelines_config = config.get('pipeline', [])

    for pipeline_config in pipelines_config:

        job_id = pipeline_config.get("name", None)

<<<<<<< HEAD
=======
        # logging = setup_logger(name="parser", prefix="parser", job_id=job_id)

>>>>>>> 0612007a
        pipeline_args = pipeline_config.get("args", {})
        parallel = pipeline_args.get("parallel", None)
        visualize = pipeline_args.get("visualize", False)
        save_dags = pipeline_args.get("save_dags", True)
        force_rerun = pipeline_args.get("force_rerun", False)  

        async with Pipeline(parallel=parallel, visualize=visualize, save_dags=save_dags, force_rerun=force_rerun, job_id=job_id) as p:

            instance = {}
            # print(pipeline_config['stages'])

            # 解析各个阶段
            for stage in pipeline_config.get('stages', []):

                p.logger.info(f"Auto create stage...: {stage}")
                # print(pipeline_config["stages"])

                stage_type = list(stage.keys())[0]
                stage_info = stage[stage_type]

                # 替换全局参数
                for key, value in stage_info.get('args', {}).items():
                    if isinstance(value, str) and '${global_args.' in value:
                        s_begin = value.find('${global_args.')
                        s_end = value.find('}')
                        arg_name = value[s_begin + len('${global_args.'): s_end]  # 获取参数名
                        new_value = value[:s_begin] + f"{global_args.get(arg_name, value)}" + value[s_end+1:]
                        stage_info['args'][key] = new_value

                # 创建阶段实例

                if stage_type in ['CustomFunc', 'CustomStage']:
                    try:
                        script_path = stage_info["path"]
                    except KeyError as e:
                        p.logger.error(f"'CustomFunc', 'CustomStage'需要通过path来设定脚本所在路径, '.'代表yaml文件同路径、同名.py文件")
                    if script_path == ".":
                        # 获取yaml文件所在路径
                        script_path = yaml_file.replace(".yaml", ".py")
                    module_name = stage_info["module_name"]
                    # 从script_path中导入指定函数
                    module = import_module_from_script(script_path=script_path, module_name=module_name)
                    stage_args = stage_info.get("args", {})
                    p.logger.info(f"[{stage_type}] {module_name}'s args: {stage_args}")
                    try:
                        stage_instance = module(**stage_args)
                    except Exception as e:
                        error_msg = f"无法创建实例. Stage信息：{stage}"
                        p.logger.error(error_msg)
                        p.logger.error(traceback.format_exc())  # 打印完整的堆栈跟踪
                        await p._update_stage_status(stage_info['name'], StageStatus.FAILED)
                        # raise TypeError(error_msg)
                        continue
                    # 设置name
                    name = stage_info['name']
                    if name:
                        stage_instance.name = name
                else:
                    try:
                        stage_instance = create_stage(stage_type, stage_info['name'], stage_info['args'], job_id=job_id)
                    except Exception as e:
                        error_msg = f"输入参数错误：{stage_info['args']}, 无法创建实例. Stage信息：{stage}"
                        p.logger.error(error_msg)
                        p.logger.error(traceback.format_exc())  # 打印完整的堆栈跟踪
                        await p._update_stage_status(stage_info['name'], StageStatus.FAILED)
                        # raise TypeError(error_msg)
                        continue
                
                # stage 设置
                stage_instance.set_pipeline(p)
                stage_instance.logger.info(stage);

                if stage_info.get('inputs', None):
                    for i in stage_info["inputs"]:
                        if "." in i:
                            before_instance_name, output_idx = i.split(".")[0], int(i.split(".")[1])

                            if before_instance_name in instance:
                                stage_instance.add_input(instance[before_instance_name].output_data_names[output_idx])
                            else:
                                # 若从某个节点开始执行，上一个节点是没有初始化的 直接拼接
                                stage_instance.add_input(f"{before_instance_name}_output_{output_idx}")
                        else:
                            before_instance_name = i
                            for pre_stage_output_data_name in instance[before_instance_name].output_data_names:
                                stage_instance.add_input(pre_stage_output_data_name)

                if stage_info.get('after', None):

                    before_stages_name = stage_info['after']
                    
                    try:
                        if isinstance(before_stages_name, list):
                            before_stages = [instance[name] for name in before_stages_name]
                        elif isinstance(before_stages_name, str):
                            before_stages = [instance[before_instance_name]]
                        else:
                            raise TypeError("stages.name 必须是字符串或列表")
                        stage_instance.after(before_stages)
                    except KeyError as e:
                        # 这里可能是因为画布从中间节点开始执行，然后获取不到上游的stage，但不影响运行
                        p.logger.warning(f"找不到命名为{e.args[0]}的stage")

                if stage_info.get("collect_result", False):
                    show = stage_info.get("show_collect_result", True)
                    stage_instance.collect_result(show=show)

                instance[stage_info['name']] = stage_instance

                p.logger.info("Finish create stage!")

            out_p.append(p)

    return out_p


# test
if __name__ == "__main__":
    yaml_file_path = "./demo1.yaml"  # YAML文件路径
    asyncio.run(load_pipelines_from_yaml(yaml_file_path))<|MERGE_RESOLUTION|>--- conflicted
+++ resolved
@@ -53,11 +53,8 @@
 
         job_id = pipeline_config.get("name", None)
 
-<<<<<<< HEAD
-=======
         # logging = setup_logger(name="parser", prefix="parser", job_id=job_id)
 
->>>>>>> 0612007a
         pipeline_args = pipeline_config.get("args", {})
         parallel = pipeline_args.get("parallel", None)
         visualize = pipeline_args.get("visualize", False)
