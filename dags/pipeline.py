"""
此模块包含'Pipeline'的实现:与DAG同义的实体,包含一个或多个'Stages'。
pipeline将相关的DAG建模为networkx.DiGraph对象,并确保在添加节点/阶段时DAG属性保持满足。

pipeline的执行可以在串行模式或并行模式下运行。在串行模式下,阶段按正确的顺序执行
(由阶段之间的相互依赖关系定义),但按顺序运行。在此模式下,可以并行运行的阶段不会并行。
在并行模式下,可以并行运行的阶段会并行运行,并在pipeline执行时指定的核心数量之间分配。

pipeline中可以并行运行的一组阶段称为"Group"。在串行模式下,Groups只包含当前正在执行的单个阶段。
在并行模式下,Groups包含当时可以并行运行的所有节点。在这两种情况下,组都在定制的上下文管理器
(pydags.stage.StageExecutor)中运行。在此上下文管理器的启动和拆卸期间,
与DAG执行相关的相关信息(如正在进行的阶段、已完成的阶段等)被写入SQLite。
然后可以从SQLite读取此信息并在下游使用。
"""

import os
import pickle
import typing
import datetime
import hashlib
import json
import aiofiles
import enum

import networkx as nx
import matplotlib.pyplot as plt
import matplotlib.image as mpimg

from io import BytesIO

from .serialization import CloudPickleSerializer
from .cache import SQLiteCache
from .stage import BaseStage
from utils.logger import setup_logger


class StageException(Exception):
    pass


class InvalidStageTypeException(StageException):
    pass


class DAGException(Exception):
    pass


class DAGVerificationException(DAGException):
    pass


class StageStatus(enum.Enum):
    DEFAULT = "default"
<<<<<<< HEAD
=======
    WAITING = "waiting"
>>>>>>> 0612007a
    RUNNING = "running"
    FAILED = "failed"
    SUCCESS = "success"


class Pipeline(CloudPickleSerializer, SQLiteCache):
    """
    pydags的Pipeline功能的实现。Pipeline的目标是协调DAG组成阶段的执行,
    并在执行期间写入相关的Stage元数据。目前,此元数据包括正在进行的节点和已完成的节点。

    pipeline: networkx.DiGraph的实例,用于容纳pipeline的底层DAG。
              使用此库的原因是因为已经实现了各种重要的功能,
              包括拓扑排序、图形可视化、众多图形算法等。
    """

<<<<<<< HEAD
    pipeline = nx.DiGraph()

=======
>>>>>>> 0612007a
    def __init__(self, parallel: int = None, visualize: bool = False, save_dags: bool = True, force_rerun: bool = False, job_id=None):
        """
        我们使用SQLite数据库作为Pipeline的底层缓存。
        """
        self.pipeline = nx.DiGraph()
        self.db_path = "pipeline.db"
        SQLiteCache.__init__(self, self.db_path)
        if job_id:
            self.job_id = job_id
        else:
            self.job_id = self.generate_job_id()
<<<<<<< HEAD
=======
        self.logger = setup_logger("pipeline", "PIPELINE", job_id=self.job_id)
>>>>>>> 0612007a
        self.stage_counter = 0
        self.stages_to_add = list()
        self.completed_stages = list()

        self.parallel = parallel
        self.visualize = visualize
        self.save_dags = save_dags
        self.force_rerun = force_rerun

        self._initialize_stage_statuses()

<<<<<<< HEAD
=======
        self.stages = []  # 用列表按顺序存储阶段
        self.stage_dict = {}  # 用字典存储阶段，键为阶段名称
        self.dependencies = {}  # 存储阶段间的依赖关系

>>>>>>> 0612007a
    def generate_job_id(self):
        self.job_id = datetime.datetime.now().strftime("%Y%m%d_%H%M%S")
        return self.job_id

    async def __aenter__(self):
        return self

    async def __aexit__(self, exc_type, exc_val, exc_tb):
        # 在退出上下文时可以添加一些清理操作
        
        for stage in self.stages_to_add:
            self.add_stage(stage=stage)
        
        await self.start(visualize=self.visualize,
                         save_dags=self.save_dags,
                         force_rerun=self.force_rerun)

    def get_cur_stage_idx(self):
        _idx = self.stage_counter
        self.stage_counter += 1
        return _idx

    async def _save_checkpoint(self):
        """
        保存检查点到SQLite数据库。
        """
        self.logger.info("save checkpoint")
        checkpoint_data = json.dumps(
            {
                "completed_stages": self.completed_stages,
            }
        )
        await self.write("pipeline_checkpoint", checkpoint_data)

    async def _load_checkpoint(self):
        """
        从SQLite数据库加载检查点。
        """
        checkpoint = await self.read("pipeline_checkpoint")
        if checkpoint:
            data = json.loads(checkpoint)
            self.completed_stages = data["completed_stages"]
            return data
        return None

    async def _delete_checkpoint(self):
        """
        删除检查点。
        """
        self.logger.info("删除检查点。")
        await self.delete("pipeline_checkpoint")

    def _initialize_stage_statuses(self):
        """
        初始化所有stage的状态为DEFAULT
        """
        for stage_name in self.pipeline.nodes:
            self.write_sync(f"{stage_name}", StageStatus.WAITING.value)

    async def _update_stage_status(self, stage_name: str, status: StageStatus):
        """
        更新stage的状态
        """
        await self.write(f"{self.job_id}_{stage_name}", status.value)

    async def _get_stage_status(self, stage_name: str):
        """
        获取stage的状态
        """
        status = await self.read(f"stage_status_{self.job_id}_{stage_name}")
        return StageStatus(status) if status else StageStatus.DEFAULT
    
    async def _write_output_names(self, stage_name):
        output_names = self.pipeline.nodes[stage_name]['stage_wrapper'].get_output_names()
        self.logger.info(f"Save output names to sqlite: {output_names}")
        await self.write(f"{self.job_id}_{stage_name}_output_names", pickle.dumps(output_names))

    async def _visualize(self, save_dags: bool = False):
        """
        异步地通过渲染matplotlib图形来可视化pipeline/DAG的方法，并可选择保存到本地。
        """
        drawing = nx.drawing.nx_pydot.to_pydot(self.pipeline)
        png_str = drawing.create_png()
        sio = BytesIO()
        sio.write(png_str)
        sio.seek(0)

        img = mpimg.imread(sio)
        plt.figure(figsize=(12, 8))
        plt.imshow(img)
        plt.axis("off")

        if save_dags:
            save_path = os.path.join("./visualizations", f"pipeline_{self.job_id}.png")
            os.makedirs(os.path.dirname(save_path), exist_ok=True)
            plt.savefig(save_path, format="png", dpi=300, bbox_inches="tight")
            print(f"Pipeline visualization saved to: {save_path}")
        else:
            plt.show()

    def _build_dependencies(self):
        for stage in self.stages:
            for preceding_stage in stage.preceding_stages:
                self.dependencies[stage.name].add(preceding_stage.name)

    def _topological_sort(self):
        in_degree = {stage.name: len(self.dependencies[stage.name]) for stage in self.stages}
        queue = [stage.name for stage in self.stages if in_degree[stage.name] == 0]
        sorted_stages = []

        while queue:
            current_stage = queue.pop(0)
            sorted_stages.append(current_stage)

            for stage in self.stages:
                if current_stage in self.dependencies[stage.name]:
                    in_degree[stage.name] -= 1
                    if in_degree[stage.name] == 0:
                        queue.append(stage.name)

        if len(sorted_stages) != len(self.stages):
            raise DAGVerificationException("Pipeline中存在循环依赖!")

        return sorted_stages

    def _is_acyclic(self):
        return len(self._topological_sort()) == len(self.stages)
    
    async def get_graph_last_output(self):
        return await self.read(self.completed_stages[-1])
    
    async def get_output(self, output_name):
        file_path = await self.read(output_name)
        if file_path and os.path.exists(file_path):
            async with aiofiles.open(file_path, "rb") as f:
                return pickle.loads(await f.read())
        else:
            self.logger.warning(f"数据文件不存在: {file_path}")
            return None
    
    def add_stage(self, stage: BaseStage) -> None:
        """
        向pipeline添加阶段的方法。如果阶段已经存在于DAG中,则不会添加
        (尽管networkx可以处理这种情况)。阶段根据其名称(通常是用户定义的类或函数名称)
        和一个名为'stage_wrapper'的属性定义,该属性是BaseStage子类的实际实例。
        此对象用于运行相关的DAG阶段。

        此外,我们在DAG中添加阶段与其前置阶段(由用户定义)之间的边。

        最后,进行检查以确保在添加阶段后,DAG仍然确实是一个DAG。
        """

        if not isinstance(stage, BaseStage):
            raise InvalidStageTypeException(
                "请确保您的阶段是pydags.stage.BaseStage的子类"
            )

        self.logger.debug(f"add_stage {stage.name}")
        self.pipeline.add_node(stage.name, stage_wrapper=stage)

        for preceding_stage in stage.preceding_stages:
            self.pipeline.add_edges_from([(preceding_stage.name, stage.name)])

        if not nx.is_directed_acyclic_graph(self.pipeline):
            raise DAGVerificationException("Pipeline不再是一个DAG!")

        self.stages.append(stage)
        self.stage_dict[stage.name] = stage
        self.dependencies[stage.name] = set()
    
    async def run_stage(self, stage_name: str) -> None:
        """
        运行pipeline/DAG特定阶段的方法。使用阶段名称获取BaseStage的相关实例,
        并使用所需的'run'方法执行。

        参数:
            stage_name <str>: pipeline中阶段的名称。
        """
<<<<<<< HEAD
        logging.info(f"[Running stage] {stage_name}")
        await self.update_stage_status(stage_name, StageStatus.RUNNING)
        try:
            await self.pipeline.nodes[stage_name]["stage_wrapper"].run()
            await self.update_stage_status(stage_name, StageStatus.SUCCESS)
        except Exception as e:
            logging.error(f"Stage {stage_name} failed: {str(e)}")
            await self.update_stage_status(stage_name, StageStatus.FAILED)
            raise
=======
        self.logger.info(f"[Running stage] {stage_name}")
        await self._update_stage_status(stage_name, StageStatus.RUNNING)
        try:
            await self.stage_dict[stage_name].run()  # 使用 stage_dict 而不是 stages
            await self._update_stage_status(stage_name, StageStatus.SUCCESS)
            await self._write_output_names(stage_name)
            self.completed_stages.append(stage_name)
        except Exception as e:
>>>>>>> 0612007a

            await self._update_stage_status(stage_name, StageStatus.FAILED)

            error_msg = f"Stage {stage_name} failed: {str(e)}"
            self.logger.error(error_msg)

            self.stage_dict[stage_name].logger.error("------ 报错 ------")
            self.stage_dict[stage_name].logger.error(error_msg)
            self.stage_dict[stage_name].logger.exception("完整的错误栈信息:")

            # raise e
        finally:
            await self._save_checkpoint()

<<<<<<< HEAD
    def _initialize_stage_statuses(self):
        """
        初始化所有stage的状态为DEFAULT
        """
        for stage_name in self.pipeline.nodes:
            self.write_sync(f"{stage_name}", StageStatus.DEFAULT)

    async def update_stage_status(self, stage_name: str, status: StageStatus):
        """
        更新stage的状态
        """
        await self.write(f"{stage_name}", status.value)

    async def get_stage_status(self, stage_name: str):
        """
        获取stage的状态
        """
        status = await self.read(f"stage_status_{self.job_id}_{stage_name}")
        return StageStatus(status) if status else StageStatus.DEFAULT

=======
>>>>>>> 0612007a
    # 主要函数入口
    async def start(
        self,
        visualize: bool = False,
        save_dags: bool = True,
        force_rerun: bool = False,
    ) -> None:
        """
        执行pipeline(及其所有组成阶段)的方法。执行顺序由分组拓扑排序定义。
        """

        if visualize:
            await self._visualize(save_dags)

        self.logger.info("序列化pipeline并写入SQLite")
        await self.write("pipeline", self.serialize(self.stage_dict))

        if force_rerun:
            self.logger.info("强制重跑所有阶段")
            self.completed_stages = list()
            await self._delete_checkpoint()
            # TODO 运行全部 会有遗漏最后一个节点
        else:
            checkpoint_data = await self._load_checkpoint()
            if checkpoint_data:
<<<<<<< HEAD
                previous_pipeline_hash = checkpoint_data["pipeline_hash"]
                logging.info(f"从检查点恢复, 已完成的阶段: {self.completed_stages}")
            else:
                previous_pipeline_hash = None

            current_pipeline_hash = self._compute_pipeline_hash()

            if previous_pipeline_hash and previous_pipeline_hash != current_pipeline_hash:
                logging.info("Pipeline 发生改动，重头运行")
                self.completed_stages = list()

        sorted_grouped_stages = self.topological_sort_grouped()
        for group in sorted_grouped_stages:
            stages_to_run = [stage for stage in group if stage not in self.completed_stages]
            logging.info("处理组: %s", stages_to_run)

            if parallel:
                tasks = [self.run_stage(stage) for stage in stages_to_run]
                results = await asyncio.gather(*tasks, return_exceptions=True)
                for stage, result in zip(stages_to_run, results):
                    if isinstance(result, Exception):
                        logging.error(f"Stage {stage} failed: {str(result)}")
                    else:
                        self.completed_stages.append(stage)
            else:
                for stage in stages_to_run:
                    try:
                        await self.run_stage(stage)
                        self.completed_stages.append(stage)
                        await self._save_checkpoint()
                    except Exception as e:
                        logging.error(f"Stage {stage} failed: {str(e)}")
                        break
=======
                self.logger.info(f"从检查点恢复, 已完成的阶段: {self.completed_stages}")
>>>>>>> 0612007a

        sorted_stages = self._topological_sort()
        self.logger.info(f"所有节点: {sorted_stages}, 跳过的节点[已完成]: {self.completed_stages}")
        for stage_name in sorted_stages:
            if stage_name not in self.completed_stages:
                await self.run_stage(stage_name)

        await self._delete_checkpoint()
        self.logger.info("Finish all tasks.")


<|MERGE_RESOLUTION|>--- conflicted
+++ resolved
@@ -52,10 +52,7 @@
 
 class StageStatus(enum.Enum):
     DEFAULT = "default"
-<<<<<<< HEAD
-=======
     WAITING = "waiting"
->>>>>>> 0612007a
     RUNNING = "running"
     FAILED = "failed"
     SUCCESS = "success"
@@ -71,11 +68,6 @@
               包括拓扑排序、图形可视化、众多图形算法等。
     """
 
-<<<<<<< HEAD
-    pipeline = nx.DiGraph()
-
-=======
->>>>>>> 0612007a
     def __init__(self, parallel: int = None, visualize: bool = False, save_dags: bool = True, force_rerun: bool = False, job_id=None):
         """
         我们使用SQLite数据库作为Pipeline的底层缓存。
@@ -87,10 +79,7 @@
             self.job_id = job_id
         else:
             self.job_id = self.generate_job_id()
-<<<<<<< HEAD
-=======
         self.logger = setup_logger("pipeline", "PIPELINE", job_id=self.job_id)
->>>>>>> 0612007a
         self.stage_counter = 0
         self.stages_to_add = list()
         self.completed_stages = list()
@@ -102,13 +91,10 @@
 
         self._initialize_stage_statuses()
 
-<<<<<<< HEAD
-=======
         self.stages = []  # 用列表按顺序存储阶段
         self.stage_dict = {}  # 用字典存储阶段，键为阶段名称
         self.dependencies = {}  # 存储阶段间的依赖关系
 
->>>>>>> 0612007a
     def generate_job_id(self):
         self.job_id = datetime.datetime.now().strftime("%Y%m%d_%H%M%S")
         return self.job_id
@@ -287,17 +273,6 @@
         参数:
             stage_name <str>: pipeline中阶段的名称。
         """
-<<<<<<< HEAD
-        logging.info(f"[Running stage] {stage_name}")
-        await self.update_stage_status(stage_name, StageStatus.RUNNING)
-        try:
-            await self.pipeline.nodes[stage_name]["stage_wrapper"].run()
-            await self.update_stage_status(stage_name, StageStatus.SUCCESS)
-        except Exception as e:
-            logging.error(f"Stage {stage_name} failed: {str(e)}")
-            await self.update_stage_status(stage_name, StageStatus.FAILED)
-            raise
-=======
         self.logger.info(f"[Running stage] {stage_name}")
         await self._update_stage_status(stage_name, StageStatus.RUNNING)
         try:
@@ -306,7 +281,6 @@
             await self._write_output_names(stage_name)
             self.completed_stages.append(stage_name)
         except Exception as e:
->>>>>>> 0612007a
 
             await self._update_stage_status(stage_name, StageStatus.FAILED)
 
@@ -321,29 +295,6 @@
         finally:
             await self._save_checkpoint()
 
-<<<<<<< HEAD
-    def _initialize_stage_statuses(self):
-        """
-        初始化所有stage的状态为DEFAULT
-        """
-        for stage_name in self.pipeline.nodes:
-            self.write_sync(f"{stage_name}", StageStatus.DEFAULT)
-
-    async def update_stage_status(self, stage_name: str, status: StageStatus):
-        """
-        更新stage的状态
-        """
-        await self.write(f"{stage_name}", status.value)
-
-    async def get_stage_status(self, stage_name: str):
-        """
-        获取stage的状态
-        """
-        status = await self.read(f"stage_status_{self.job_id}_{stage_name}")
-        return StageStatus(status) if status else StageStatus.DEFAULT
-
-=======
->>>>>>> 0612007a
     # 主要函数入口
     async def start(
         self,
@@ -369,43 +320,7 @@
         else:
             checkpoint_data = await self._load_checkpoint()
             if checkpoint_data:
-<<<<<<< HEAD
-                previous_pipeline_hash = checkpoint_data["pipeline_hash"]
-                logging.info(f"从检查点恢复, 已完成的阶段: {self.completed_stages}")
-            else:
-                previous_pipeline_hash = None
-
-            current_pipeline_hash = self._compute_pipeline_hash()
-
-            if previous_pipeline_hash and previous_pipeline_hash != current_pipeline_hash:
-                logging.info("Pipeline 发生改动，重头运行")
-                self.completed_stages = list()
-
-        sorted_grouped_stages = self.topological_sort_grouped()
-        for group in sorted_grouped_stages:
-            stages_to_run = [stage for stage in group if stage not in self.completed_stages]
-            logging.info("处理组: %s", stages_to_run)
-
-            if parallel:
-                tasks = [self.run_stage(stage) for stage in stages_to_run]
-                results = await asyncio.gather(*tasks, return_exceptions=True)
-                for stage, result in zip(stages_to_run, results):
-                    if isinstance(result, Exception):
-                        logging.error(f"Stage {stage} failed: {str(result)}")
-                    else:
-                        self.completed_stages.append(stage)
-            else:
-                for stage in stages_to_run:
-                    try:
-                        await self.run_stage(stage)
-                        self.completed_stages.append(stage)
-                        await self._save_checkpoint()
-                    except Exception as e:
-                        logging.error(f"Stage {stage} failed: {str(e)}")
-                        break
-=======
                 self.logger.info(f"从检查点恢复, 已完成的阶段: {self.completed_stages}")
->>>>>>> 0612007a
 
         sorted_stages = self._topological_sort()
         self.logger.info(f"所有节点: {sorted_stages}, 跳过的节点[已完成]: {self.completed_stages}")
